[package]
name = "axum-tracing-opentelemetry"
description = "Middlewares and tools to integrate axum + tracing + opentelemetry"
readme = "README.md"
keywords = ["axum", "tracing", "opentelemetry"]
categories = [
  "development-tools::debugging",
  "development-tools::profiling",
  "web-programming",
]
homepage = "https://github.com/davidB/tracing-opentelemetry-instrumentation-sdk/tree/main/axum-tracing-opentelemetry"
rust-version.workspace = true
edition.workspace = true
version = "0.19.0"
authors.workspace = true
repository.workspace = true
license.workspace = true

[dependencies]
axum = "0.7"
futures-core = "0.3"
futures-util = { version = "0.3", default_features = false, features = [] }
http = { workspace = true }
opentelemetry = { workspace = true, features = [
  "trace",
], default-features = false }
pin-project-lite = "0.2"
tower = "0.4"
tracing = { workspace = true }
tracing-opentelemetry = { workspace = true }

instrumentation-sdk-trace = { package = "tracing-opentelemetry-instrumentation-sdk", path = "../tracing-opentelemetry-instrumentation-sdk", features = [
  "http",
], version = "0.18", optional = true }

instrumentation-sdk-info = { package = "tracing-opentelemetry-instrumentation-sdk", path = "../tracing-opentelemetry-instrumentation-sdk", features = [
  "http",
<<<<<<< HEAD
  "tracing_level_info",
], version = "0.18", optional = true }

=======
], version = "0.19" }
>>>>>>> ab07653a

[dev-dependencies]
fake-opentelemetry-collector = { path = "../fake-opentelemetry-collector" }
testing-tracing-opentelemetry = { path = "../testing-tracing-opentelemetry" }
assert2 = "0.3"
hyper = "1"
insta = { version = "1.29.0", features = ["yaml", "redactions"] }
opentelemetry-otlp = { workspace = true, features = [
  "http-proto",
  "reqwest-client",
  "reqwest-rustls",
] }
opentelemetry-proto = { workspace = true, features = ["gen-tonic"] }
rstest = "0.21"
serde = { version = "1.0.136", features = ["derive"] }
serde_json = "1.0.79"
tokio = { version = "1.27", features = ["full"] }
tracing-subscriber = { version = "0.3", default-features = false, features = [
  "env-filter",
  "fmt",
  "json",
] }
tokio-stream = { version = "0.1", features = ["net"] }
# need tokio runtime to run smoke tests.
opentelemetry_sdk = { workspace = true, features = [
  "trace",
  "rt-tokio",
  "testing",
] }

[features]
# to use level `info` instead of `trace` to create otel span
tracing_level_info = ["tracing-opentelemetry-instrumentation-sdk/tracing_level_info"]<|MERGE_RESOLUTION|>--- conflicted
+++ resolved
@@ -35,13 +35,8 @@
 
 instrumentation-sdk-info = { package = "tracing-opentelemetry-instrumentation-sdk", path = "../tracing-opentelemetry-instrumentation-sdk", features = [
   "http",
-<<<<<<< HEAD
   "tracing_level_info",
-], version = "0.18", optional = true }
-
-=======
-], version = "0.19" }
->>>>>>> ab07653a
+], version = "0.19", optional = true }
 
 [dev-dependencies]
 fake-opentelemetry-collector = { path = "../fake-opentelemetry-collector" }
